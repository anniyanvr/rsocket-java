# RSocket

[![Join the chat at https://gitter.im/RSocket/RSocket-Java](https://badges.gitter.im/rsocket/rsocket-java.svg)](https://gitter.im/rsocket/rsocket-java)

RSocket is a binary protocol for use on byte stream transports such as TCP, WebSockets, and Aeron.

It enables the following symmetric interaction models via async message passing over a single connection:

- request/response (stream of 1)
- request/stream (finite stream of many)
- fire-and-forget (no response)
- event subscription (infinite stream of many)

Learn more at http://rsocket.io

## Build and Binaries

<<<<<<< HEAD
[![Build Status](https://github.com/rsocket/rsocket-java/actions/workflows/gradle-main.yml/badge.svg?branch=master)](https://github.com/rsocket/rsocket-java/actions/workflows/gradle-main.yml)

⚠️ The `master` branch is now dedicated to development of the `1.1.x` line.
=======
[![Main Branches Java CI](https://github.com/rsocket/rsocket-java/actions/workflows/gradle-main.yml/badge.svg?branch=1.0.x)](https://github.com/rsocket/rsocket-java/actions/workflows/gradle-main.yml)
>>>>>>> b12d46c9

Releases and milestones are available via Maven Central.

Example:

```groovy
repositories {
    mavenCentral()
    maven { url 'https://repo.spring.io/milestone' }  // Reactor milestones (if needed)
}
dependencies {
<<<<<<< HEAD
    implementation 'io.rsocket:rsocket-core:1.1.0'
    implementation 'io.rsocket:rsocket-transport-netty:1.1.0'
=======
    implementation 'io.rsocket:rsocket-core:1.0.5'
    implementation 'io.rsocket:rsocket-transport-netty:1.0.5'
>>>>>>> b12d46c9
}
```

Snapshots are available via [oss.jfrog.org](oss.jfrog.org) (OJO).

Example:

```groovy
repositories {
    maven { url 'https://maven.pkg.github.com/rsocket/rsocket-java' }
    maven { url 'https://repo.spring.io/snapshot' }  // Reactor snapshots (if needed)
}
dependencies {
<<<<<<< HEAD
    implementation 'io.rsocket:rsocket-core:1.1.1-SNAPSHOT'
    implementation 'io.rsocket:rsocket-transport-netty:1.1.1-SNAPSHOT'
=======
    implementation 'io.rsocket:rsocket-core:1.0.6-SNAPSHOT'
    implementation 'io.rsocket:rsocket-transport-netty:1.0.6-SNAPSHOT'
>>>>>>> b12d46c9
}
```


## Development

Install the google-java-format in Intellij, from Plugins preferences.
Enable under Preferences -> Other Settings -> google-java-format Settings

Format automatically with

```
$./gradlew goJF
```

## Debugging
Frames can be printed out to help debugging. Set the logger `io.rsocket.FrameLogger` to debug to print the frames.

## Requirements

- Java 8 - heavy dependence on Java 8 functional APIs and java.time, also on Reactor
- Android O - https://github.com/rsocket/rsocket-demo-android-java8

## Trivial Client

```java
package io.rsocket.transport.netty;

import io.rsocket.Payload;
import io.rsocket.RSocket;
import io.rsocket.core.RSocketConnector;
import io.rsocket.transport.netty.client.WebsocketClientTransport;
import io.rsocket.util.DefaultPayload;
import reactor.core.publisher.Flux;

import java.net.URI;

public class ExampleClient {
    public static void main(String[] args) {
        WebsocketClientTransport ws = WebsocketClientTransport.create(URI.create("ws://rsocket-demo.herokuapp.com/ws"));
        RSocket clientRSocket = RSocketConnector.connectWith(ws).block();

        try {
            Flux<Payload> s = clientRSocket.requestStream(DefaultPayload.create("peace"));

            s.take(10).doOnNext(p -> System.out.println(p.getDataUtf8())).blockLast();
        } finally {
            clientRSocket.dispose();
        }
    }
}
```

## Zero Copy
By default to make RSocket easier to use it copies the incoming Payload. Copying the payload comes at cost to performance
and latency. If you want to use zero copy you must disable this. To disable copying you must include a `payloadDecoder`
argument in your `RSocketFactory`. This will let you manage the Payload without copying the data from the underlying
transport. You must free the Payload when you are done with them
or you will get a memory leak. Used correctly this will reduce latency and increase performance.

### Example Server setup
```java
RSocketServer.create(new PingHandler())
        // Enable Zero Copy
        .payloadDecoder(PayloadDecoder.ZERO_COPY)
        .bind(TcpServerTransport.create(7878))
        .block()
        .onClose()
        .block();
```

### Example Client setup
```java
RSocket clientRSocket =
        RSocketConnector.create()
            // Enable Zero Copy
            .payloadDecoder(PayloadDecoder.ZERO_COPY)
            .connect(TcpClientTransport.create(7878))
            .block();
```

## Bugs and Feedback

For bugs, questions and discussions please use the [Github Issues](https://github.com/RSocket/reactivesocket-java/issues).

## LICENSE

Copyright 2015-2020 the original author or authors.

Licensed under the Apache License, Version 2.0 (the "License");
you may not use this file except in compliance with the License.
You may obtain a copy of the License at

http://www.apache.org/licenses/LICENSE-2.0

Unless required by applicable law or agreed to in writing, software
distributed under the License is distributed on an "AS IS" BASIS,
WITHOUT WARRANTIES OR CONDITIONS OF ANY KIND, either express or implied.
See the License for the specific language governing permissions and
limitations under the License.<|MERGE_RESOLUTION|>--- conflicted
+++ resolved
@@ -15,13 +15,9 @@
 
 ## Build and Binaries
 
-<<<<<<< HEAD
 [![Build Status](https://github.com/rsocket/rsocket-java/actions/workflows/gradle-main.yml/badge.svg?branch=master)](https://github.com/rsocket/rsocket-java/actions/workflows/gradle-main.yml)
 
 ⚠️ The `master` branch is now dedicated to development of the `1.1.x` line.
-=======
-[![Main Branches Java CI](https://github.com/rsocket/rsocket-java/actions/workflows/gradle-main.yml/badge.svg?branch=1.0.x)](https://github.com/rsocket/rsocket-java/actions/workflows/gradle-main.yml)
->>>>>>> b12d46c9
 
 Releases and milestones are available via Maven Central.
 
@@ -33,13 +29,8 @@
     maven { url 'https://repo.spring.io/milestone' }  // Reactor milestones (if needed)
 }
 dependencies {
-<<<<<<< HEAD
-    implementation 'io.rsocket:rsocket-core:1.1.0'
-    implementation 'io.rsocket:rsocket-transport-netty:1.1.0'
-=======
-    implementation 'io.rsocket:rsocket-core:1.0.5'
-    implementation 'io.rsocket:rsocket-transport-netty:1.0.5'
->>>>>>> b12d46c9
+    implementation 'io.rsocket:rsocket-core:1.1.1'
+    implementation 'io.rsocket:rsocket-transport-netty:1.1.1'
 }
 ```
 
@@ -53,13 +44,8 @@
     maven { url 'https://repo.spring.io/snapshot' }  // Reactor snapshots (if needed)
 }
 dependencies {
-<<<<<<< HEAD
-    implementation 'io.rsocket:rsocket-core:1.1.1-SNAPSHOT'
-    implementation 'io.rsocket:rsocket-transport-netty:1.1.1-SNAPSHOT'
-=======
-    implementation 'io.rsocket:rsocket-core:1.0.6-SNAPSHOT'
-    implementation 'io.rsocket:rsocket-transport-netty:1.0.6-SNAPSHOT'
->>>>>>> b12d46c9
+    implementation 'io.rsocket:rsocket-core:1.1.2-SNAPSHOT'
+    implementation 'io.rsocket:rsocket-transport-netty:1.1.2-SNAPSHOT'
 }
 ```
 
