--- conflicted
+++ resolved
@@ -177,33 +177,18 @@
       requestInterceptor.dispose();
     }
 
-<<<<<<< HEAD
     final ResponderLeaseTracker handler = leaseHandler;
     if (handler != null) {
       handler.dispose();
-=======
+    }
+
+    requestHandler.dispose();
+  }
+
   private synchronized void cleanUpSendingSubscriptions() {
-    // Iterate explicitly to handle collisions with concurrent removals
-    final IntObjectMap<Subscription> sendingSubscriptions = this.sendingSubscriptions;
-    final Collection<Subscription> sendingSubscriptionsCopy =
-        new ArrayList<>(sendingSubscriptions.values());
-    for (Subscription subscription : sendingSubscriptionsCopy) {
-      try {
-        subscription.cancel();
-      } catch (Throwable ex) {
-        if (LOGGER.isDebugEnabled()) {
-          LOGGER.debug("Dropped exception", ex);
-        }
-      }
->>>>>>> b8c7c2e3
-    }
-
-    requestHandler.dispose();
-  }
-
-  private synchronized void cleanUpSendingSubscriptions() {
-    for (IntObjectMap.PrimitiveEntry<FrameHandler> entry : activeStreams.entries()) {
-      FrameHandler handler = entry.value();
+    final IntObjectMap<FrameHandler> activeStreams = this.activeStreams;
+    final Collection<FrameHandler> activeStreamsCopy = new ArrayList<>(activeStreams.values());
+    for (FrameHandler handler : activeStreamsCopy) {
       if (handler != null) {
         handler.handleCancel();
       }
