--- conflicted
+++ resolved
@@ -561,14 +561,9 @@
   public void shouldExpireValueOnRacingDisposeAndError() {
     Hooks.onErrorDropped(t -> {});
     RuntimeException runtimeException = new RuntimeException("test");
-<<<<<<< HEAD
-    for (int i = 0; i < 10000; i++) {
+    for (int i = 0; i < RaceTestConstants.REPEATS; i++) {
       AssertSubscriber<String> subscriber = AssertSubscriber.create();
       subscriber.onSubscribe(Operators.emptySubscription());
-=======
-    for (int i = 0; i < RaceTestConstants.REPEATS; i++) {
-      MonoProcessor<String> processor = MonoProcessor.create();
->>>>>>> 040278ac
       BiConsumer<String, Throwable> consumer =
           (v, t) -> {
             if (t != null) {
@@ -773,12 +768,8 @@
     AssertSubscriber<String> sub3 = AssertSubscriber.create();
     AssertSubscriber<String> sub4 = AssertSubscriber.create();
 
-<<<<<<< HEAD
-    final ArrayList<AssertSubscriber<String>> processors = new ArrayList<>(200);
-=======
-    final ArrayList<MonoProcessor<String>> processors =
+    final ArrayList<AssertSubscriber<String>> processors =
         new ArrayList<>(RaceTestConstants.REPEATS * 2);
->>>>>>> 040278ac
 
     ResolvingTest.<String>create()
         .assertDisposeCalled(0)
@@ -797,15 +788,9 @@
         .assertPendingSubscribers(4)
         .then(
             self -> {
-<<<<<<< HEAD
-              for (int i = 0; i < 100; i++) {
+              for (int i = 0; i < RaceTestConstants.REPEATS; i++) {
                 AssertSubscriber<String> subA = AssertSubscriber.create();
                 AssertSubscriber<String> subB = AssertSubscriber.create();
-=======
-              for (int i = 0; i < RaceTestConstants.REPEATS; i++) {
-                final MonoProcessor<String> subA = MonoProcessor.create();
-                final MonoProcessor<String> subB = MonoProcessor.create();
->>>>>>> 040278ac
                 processors.add(subA);
                 processors.add(subB);
                 RaceTestUtils.race(
@@ -814,15 +799,9 @@
               }
             })
         .assertSubscribeCalled(1)
-<<<<<<< HEAD
-        .assertPendingSubscribers(204)
+        .assertPendingSubscribers(RaceTestConstants.REPEATS * 2 + 4)
         .then(self -> sub1.cancel())
-        .assertPendingSubscribers(203)
-=======
-        .assertPendingSubscribers(RaceTestConstants.REPEATS * 2 + 4)
-        .then(self -> sub1.dispose())
         .assertPendingSubscribers(RaceTestConstants.REPEATS * 2 + 3)
->>>>>>> 040278ac
         .then(
             self -> {
               String valueToSend = "value";
