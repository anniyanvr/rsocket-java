--- conflicted
+++ resolved
@@ -108,13 +108,8 @@
   public void ensureUnboundedProcessorDisposesQueueProperly(boolean withFusionEnabled) {
     final LeaksTrackingByteBufAllocator allocator =
         LeaksTrackingByteBufAllocator.instrument(ByteBufAllocator.DEFAULT);
-<<<<<<< HEAD
-    for (int i = 0; i < 100000; i++) {
-      final UnboundedProcessor unboundedProcessor = new UnboundedProcessor();
-=======
-    for (int i = 0; i < 10000; i++) {
-      final UnboundedProcessor<ByteBuf> unboundedProcessor = new UnboundedProcessor<>();
->>>>>>> a2a35407
+    for (int i = 0; i < 10000; i++) {
+      final UnboundedProcessor unboundedProcessor = new UnboundedProcessor();
 
       final ByteBuf buffer1 = allocator.buffer(1);
       final ByteBuf buffer2 = allocator.buffer(2);
@@ -126,27 +121,12 @@
       unboundedProcessor.subscribe(assertSubscriber);
 
       RaceTestUtils.race(
-<<<<<<< HEAD
-          () ->
-              RaceTestUtils.race(
-                  () ->
-                      RaceTestUtils.race(
-                          () -> {
-                            unboundedProcessor.onNext(buffer1);
-                            unboundedProcessor.onNext(buffer2);
-                          },
-                          unboundedProcessor::dispose,
-                          Schedulers.boundedElastic()),
-                  assertSubscriber::cancel,
-                  Schedulers.boundedElastic()),
-=======
           () -> {
             unboundedProcessor.onNext(buffer1);
             unboundedProcessor.onNext(buffer2);
           },
           unboundedProcessor::dispose,
           assertSubscriber::cancel,
->>>>>>> a2a35407
           () -> {
             assertSubscriber.request(1);
             assertSubscriber.request(1);
@@ -167,7 +147,7 @@
         LeaksTrackingByteBufAllocator.instrument(ByteBufAllocator.DEFAULT);
     final RuntimeException runtimeException = new RuntimeException("test");
     for (int i = 0; i < 10000; i++) {
-      final UnboundedProcessor<ByteBuf> unboundedProcessor = new UnboundedProcessor<>();
+      final UnboundedProcessor unboundedProcessor = new UnboundedProcessor();
 
       final ByteBuf buffer1 = allocator.buffer(1);
       final ByteBuf buffer2 = allocator.buffer(2);
@@ -216,7 +196,7 @@
         LeaksTrackingByteBufAllocator.instrument(ByteBufAllocator.DEFAULT);
     final RuntimeException runtimeException = new RuntimeException("test");
     for (int i = 0; i < 10000; i++) {
-      final UnboundedProcessor<ByteBuf> unboundedProcessor = new UnboundedProcessor<>();
+      final UnboundedProcessor unboundedProcessor = new UnboundedProcessor();
 
       final ByteBuf buffer1 = allocator.buffer(1);
       final ByteBuf buffer2 = allocator.buffer(2);
@@ -237,9 +217,6 @@
             unboundedProcessor.onNextPrioritized(buffer3);
             unboundedProcessor.onNext(buffer4);
           },
-<<<<<<< HEAD
-          Schedulers.boundedElastic());
-=======
           unboundedProcessor::dispose,
           unboundedProcessor::onComplete,
           () -> unboundedProcessor.onError(runtimeException),
@@ -250,55 +227,15 @@
             assertSubscriber.request(1);
             assertSubscriber.request(1);
           });
->>>>>>> a2a35407
-
-      assertSubscriber.values().forEach(ReferenceCountUtil::release);
-
-      allocator.assertHasNoLeaks();
-    }
-  }
-
-  @ParameterizedTest(
-      name =
-<<<<<<< HEAD
-          "Ensures that racing between onNext + dispose | downstream async drain should not cause any issues and leaks",
-      value = 100000)
-  @Timeout(60)
-  public void ensuresAsyncFusionAndDisposureHasNoDeadlock() {
-    // TODO: enable leaks tracking
-    //    final LeaksTrackingByteBufAllocator allocator =
-    //        LeaksTrackingByteBufAllocator.instrument(ByteBufAllocator.DEFAULT);
-    final UnboundedProcessor unboundedProcessor = new UnboundedProcessor();
-
-    //    final ByteBuf buffer1 = allocator.buffer(1);
-    //    final ByteBuf buffer2 = allocator.buffer(2);
-
-    final AssertSubscriber<ByteBuf> assertSubscriber =
-        new AssertSubscriber<>(Operators.enableOnDiscard(null, ReferenceCountUtil::safeRelease));
-
-    unboundedProcessor.publishOn(Schedulers.parallel()).subscribe(assertSubscriber);
-
-    RaceTestUtils.race(
-        () -> {
-          //          unboundedProcessor.onNext(buffer1);
-          //          unboundedProcessor.onNext(buffer2);
-          unboundedProcessor.onNext(Unpooled.EMPTY_BUFFER);
-          unboundedProcessor.onNext(Unpooled.EMPTY_BUFFER);
-          unboundedProcessor.onNext(Unpooled.EMPTY_BUFFER);
-          unboundedProcessor.onNext(Unpooled.EMPTY_BUFFER);
-          unboundedProcessor.onNext(Unpooled.EMPTY_BUFFER);
-          unboundedProcessor.onNext(Unpooled.EMPTY_BUFFER);
-          unboundedProcessor.dispose();
-        },
-        unboundedProcessor::dispose);
-
-    assertSubscriber
-        .await(Duration.ofSeconds(50))
-        .values()
-        .forEach(ReferenceCountUtil::safeRelease);
-
-    //    allocator.assertHasNoLeaks();
-=======
+
+      assertSubscriber.values().forEach(ReferenceCountUtil::release);
+
+      allocator.assertHasNoLeaks();
+    }
+  }
+
+  @ParameterizedTest(
+      name =
           "Ensures that racing between onNext | dispose | subscribe(cancelled) | terminal will not cause any issues and leaks; mode[fusionEnabled={0}]")
   @ValueSource(booleans = {true, false})
   public void smokeTest3(boolean withFusionEnabled) {
@@ -306,7 +243,7 @@
         LeaksTrackingByteBufAllocator.instrument(ByteBufAllocator.DEFAULT);
     final RuntimeException runtimeException = new RuntimeException("test");
     for (int i = 0; i < 10000; i++) {
-      final UnboundedProcessor<ByteBuf> unboundedProcessor = new UnboundedProcessor<>();
+      final UnboundedProcessor unboundedProcessor = new UnboundedProcessor();
 
       final ByteBuf buffer1 = allocator.buffer(1);
       final ByteBuf buffer2 = allocator.buffer(2);
@@ -349,7 +286,7 @@
         LeaksTrackingByteBufAllocator.instrument(ByteBufAllocator.DEFAULT);
     final RuntimeException runtimeException = new RuntimeException("test");
     for (int i = 0; i < 10000; i++) {
-      final UnboundedProcessor<ByteBuf> unboundedProcessor = new UnboundedProcessor<>();
+      final UnboundedProcessor unboundedProcessor = new UnboundedProcessor();
 
       final ByteBuf buffer1 = allocator.buffer(1);
       final ByteBuf buffer2 = allocator.buffer(2);
@@ -396,7 +333,7 @@
         LeaksTrackingByteBufAllocator.instrument(ByteBufAllocator.DEFAULT);
 
     for (int i = 0; i < 10000; i++) {
-      final UnboundedProcessor<ByteBuf> unboundedProcessor = new UnboundedProcessor<>();
+      final UnboundedProcessor unboundedProcessor = new UnboundedProcessor();
       final ByteBuf buffer1 = allocator.buffer(1);
       final ByteBuf buffer2 = allocator.buffer(2);
       final ByteBuf buffer3 = allocator.buffer(3);
@@ -426,6 +363,5 @@
     }
 
     allocator.assertHasNoLeaks();
->>>>>>> a2a35407
   }
 }