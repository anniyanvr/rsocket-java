/*
 * Copyright 2015-2018 the original author or authors.
 *
 * Licensed under the Apache License, Version 2.0 (the "License");
 * you may not use this file except in compliance with the License.
 * You may obtain a copy of the License at
 *
 *     http://www.apache.org/licenses/LICENSE-2.0
 *
 * Unless required by applicable law or agreed to in writing, software
 * distributed under the License is distributed on an "AS IS" BASIS,
 * WITHOUT WARRANTIES OR CONDITIONS OF ANY KIND, either express or implied.
 * See the License for the specific language governing permissions and
 * limitations under the License.
 */

package io.rsocket.internal;

import static org.assertj.core.api.Assertions.assertThat;
import static org.junit.Assert.assertEquals;

import io.netty.buffer.ByteBuf;
import io.netty.buffer.ByteBufAllocator;
import io.netty.buffer.Unpooled;
import io.rsocket.buffer.LeaksTrackingByteBufAllocator;
import io.rsocket.frame.ErrorFrameCodec;
import io.rsocket.frame.KeepAliveFrameCodec;
import io.rsocket.frame.LeaseFrameCodec;
import io.rsocket.frame.MetadataPushFrameCodec;
import io.rsocket.frame.ResumeFrameCodec;
import io.rsocket.frame.ResumeOkFrameCodec;
import io.rsocket.frame.SetupFrameCodec;
import io.rsocket.plugins.InitializingInterceptorRegistry;
import io.rsocket.test.util.TestDuplexConnection;
import io.rsocket.util.DefaultPayload;
import java.util.concurrent.atomic.AtomicInteger;
import java.util.concurrent.atomic.AtomicReference;
import org.junit.Before;
import org.junit.Test;

public class ClientServerInputMultiplexerTest {
  private TestDuplexConnection source;
  private ClientServerInputMultiplexer clientMultiplexer;
  private LeaksTrackingByteBufAllocator allocator =
      LeaksTrackingByteBufAllocator.instrument(ByteBufAllocator.DEFAULT);
  private ClientServerInputMultiplexer serverMultiplexer;

  @Before
  public void setup() {
    source = new TestDuplexConnection(allocator);
    clientMultiplexer =
        new ClientServerInputMultiplexer(source, new InitializingInterceptorRegistry(), true);
    serverMultiplexer =
        new ClientServerInputMultiplexer(source, new InitializingInterceptorRegistry(), false);
  }

  @Test
  public void clientSplits() {
    AtomicInteger clientFrames = new AtomicInteger();
    AtomicInteger serverFrames = new AtomicInteger();
    AtomicInteger setupFrames = new AtomicInteger();

    clientMultiplexer
        .asClientConnection()
        .receive()
        .doOnNext(f -> clientFrames.incrementAndGet())
        .subscribe();
    clientMultiplexer
        .asServerConnection()
        .receive()
        .doOnNext(f -> serverFrames.incrementAndGet())
        .subscribe();
    clientMultiplexer
        .asSetupConnection()
        .receive()
        .doOnNext(f -> setupFrames.incrementAndGet())
        .subscribe();

<<<<<<< HEAD
    source.addToReceivedBuffer(errorFrame(1).retain());
=======
    source.addToReceivedBuffer(setupFrame());
    assertEquals(0, clientFrames.get());
    assertEquals(0, serverFrames.get());
    assertEquals(1, setupFrames.get());

    source.addToReceivedBuffer(errorFrame(1));
>>>>>>> d1e0507c
    assertEquals(1, clientFrames.get());
    assertEquals(0, serverFrames.get());
    assertEquals(1, setupFrames.get());

    source.addToReceivedBuffer(errorFrame(1).retain());
    assertEquals(2, clientFrames.get());
    assertEquals(0, serverFrames.get());
    assertEquals(1, setupFrames.get());

    source.addToReceivedBuffer(leaseFrame().retain());
    assertEquals(3, clientFrames.get());
    assertEquals(0, serverFrames.get());
    assertEquals(1, setupFrames.get());

    source.addToReceivedBuffer(keepAliveFrame().retain());
    assertEquals(4, clientFrames.get());
    assertEquals(0, serverFrames.get());
    assertEquals(1, setupFrames.get());

    source.addToReceivedBuffer(errorFrame(2).retain());
    assertEquals(4, clientFrames.get());
    assertEquals(1, serverFrames.get());
    assertEquals(1, setupFrames.get());

    source.addToReceivedBuffer(errorFrame(0).retain());
    assertEquals(5, clientFrames.get());
    assertEquals(1, serverFrames.get());
    assertEquals(1, setupFrames.get());

    source.addToReceivedBuffer(metadataPushFrame().retain());
    assertEquals(5, clientFrames.get());
    assertEquals(2, serverFrames.get());
<<<<<<< HEAD
    assertEquals(0, setupFrames.get());

    source.addToReceivedBuffer(setupFrame().retain());
    assertEquals(5, clientFrames.get());
    assertEquals(2, serverFrames.get());
=======
>>>>>>> d1e0507c
    assertEquals(1, setupFrames.get());

    source.addToReceivedBuffer(resumeFrame().retain());
    assertEquals(5, clientFrames.get());
    assertEquals(2, serverFrames.get());
    assertEquals(2, setupFrames.get());

    source.addToReceivedBuffer(resumeOkFrame().retain());
    assertEquals(5, clientFrames.get());
    assertEquals(2, serverFrames.get());
    assertEquals(3, setupFrames.get());
  }

  @Test
  public void serverSplits() {
    AtomicInteger clientFrames = new AtomicInteger();
    AtomicInteger serverFrames = new AtomicInteger();
    AtomicInteger setupFrames = new AtomicInteger();

    serverMultiplexer
        .asClientConnection()
        .receive()
        .doOnNext(f -> clientFrames.incrementAndGet())
        .subscribe();
    serverMultiplexer
        .asServerConnection()
        .receive()
        .doOnNext(f -> serverFrames.incrementAndGet())
        .subscribe();
    serverMultiplexer
        .asSetupConnection()
        .receive()
        .doOnNext(f -> setupFrames.incrementAndGet())
        .subscribe();

<<<<<<< HEAD
    source.addToReceivedBuffer(errorFrame(1).retain());
=======
    source.addToReceivedBuffer(setupFrame());
    assertEquals(0, clientFrames.get());
    assertEquals(0, serverFrames.get());
    assertEquals(1, setupFrames.get());

    source.addToReceivedBuffer(errorFrame(1));
>>>>>>> d1e0507c
    assertEquals(1, clientFrames.get());
    assertEquals(0, serverFrames.get());
    assertEquals(1, setupFrames.get());

    source.addToReceivedBuffer(errorFrame(1).retain());
    assertEquals(2, clientFrames.get());
    assertEquals(0, serverFrames.get());
    assertEquals(1, setupFrames.get());

    source.addToReceivedBuffer(leaseFrame().retain());
    assertEquals(2, clientFrames.get());
    assertEquals(1, serverFrames.get());
    assertEquals(1, setupFrames.get());

    source.addToReceivedBuffer(keepAliveFrame().retain());
    assertEquals(2, clientFrames.get());
    assertEquals(2, serverFrames.get());
    assertEquals(1, setupFrames.get());

    source.addToReceivedBuffer(errorFrame(2).retain());
    assertEquals(2, clientFrames.get());
    assertEquals(3, serverFrames.get());
    assertEquals(1, setupFrames.get());

    source.addToReceivedBuffer(errorFrame(0).retain());
    assertEquals(2, clientFrames.get());
    assertEquals(4, serverFrames.get());
    assertEquals(1, setupFrames.get());

    source.addToReceivedBuffer(metadataPushFrame().retain());
    assertEquals(3, clientFrames.get());
    assertEquals(4, serverFrames.get());
<<<<<<< HEAD
    assertEquals(0, setupFrames.get());

    source.addToReceivedBuffer(setupFrame().retain());
    assertEquals(3, clientFrames.get());
    assertEquals(4, serverFrames.get());
=======
>>>>>>> d1e0507c
    assertEquals(1, setupFrames.get());

    source.addToReceivedBuffer(resumeFrame().retain());
    assertEquals(3, clientFrames.get());
    assertEquals(4, serverFrames.get());
    assertEquals(2, setupFrames.get());

    source.addToReceivedBuffer(resumeOkFrame().retain());
    assertEquals(3, clientFrames.get());
    assertEquals(4, serverFrames.get());
    assertEquals(3, setupFrames.get());
  }

  @Test
  public void unexpectedFramesBeforeSetupFrame() {
    AtomicInteger clientFrames = new AtomicInteger();
    AtomicInteger serverFrames = new AtomicInteger();
    AtomicInteger setupFrames = new AtomicInteger();

    AtomicReference<Throwable> clientError = new AtomicReference<>();
    AtomicReference<Throwable> serverError = new AtomicReference<>();
    AtomicReference<Throwable> setupError = new AtomicReference<>();

    serverMultiplexer
        .asClientConnection()
        .receive()
        .subscribe(bb -> clientFrames.incrementAndGet(), clientError::set);
    serverMultiplexer
        .asServerConnection()
        .receive()
        .subscribe(bb -> serverFrames.incrementAndGet(), serverError::set);
    serverMultiplexer
        .asSetupConnection()
        .receive()
        .subscribe(bb -> setupFrames.incrementAndGet(), setupError::set);

    source.addToReceivedBuffer(keepAliveFrame());

    assertThat(clientError.get().getMessage())
        .isEqualTo("SETUP or LEASE frame must be received before any others.");
    assertThat(serverError.get().getMessage())
        .isEqualTo("SETUP or LEASE frame must be received before any others.");
    assertThat(setupError.get().getMessage())
        .isEqualTo("SETUP or LEASE frame must be received before any others.");

    assertEquals(0, clientFrames.get());
    assertEquals(0, serverFrames.get());
    assertEquals(0, setupFrames.get());
  }

  private ByteBuf resumeFrame() {
    return ResumeFrameCodec.encode(allocator, Unpooled.EMPTY_BUFFER, 0, 0);
  }

  private ByteBuf setupFrame() {
    return SetupFrameCodec.encode(
        ByteBufAllocator.DEFAULT,
        false,
        0,
        42,
        "application/octet-stream",
        "application/octet-stream",
        DefaultPayload.create(Unpooled.EMPTY_BUFFER, Unpooled.EMPTY_BUFFER));
  }

  private ByteBuf leaseFrame() {
    return LeaseFrameCodec.encode(allocator, 1_000, 1, Unpooled.EMPTY_BUFFER);
  }

  private ByteBuf errorFrame(int i) {
    return ErrorFrameCodec.encode(allocator, i, new Exception());
  }

  private ByteBuf resumeOkFrame() {
    return ResumeOkFrameCodec.encode(allocator, 0);
  }

  private ByteBuf keepAliveFrame() {
    return KeepAliveFrameCodec.encode(allocator, false, 0, Unpooled.EMPTY_BUFFER);
  }

  private ByteBuf metadataPushFrame() {
    return MetadataPushFrameCodec.encode(allocator, Unpooled.EMPTY_BUFFER);
  }
}<|MERGE_RESOLUTION|>--- conflicted
+++ resolved
@@ -76,16 +76,12 @@
         .doOnNext(f -> setupFrames.incrementAndGet())
         .subscribe();
 
-<<<<<<< HEAD
-    source.addToReceivedBuffer(errorFrame(1).retain());
-=======
-    source.addToReceivedBuffer(setupFrame());
+    source.addToReceivedBuffer(setupFrame().retain());
     assertEquals(0, clientFrames.get());
     assertEquals(0, serverFrames.get());
     assertEquals(1, setupFrames.get());
 
-    source.addToReceivedBuffer(errorFrame(1));
->>>>>>> d1e0507c
+    source.addToReceivedBuffer(errorFrame(1).retain());
     assertEquals(1, clientFrames.get());
     assertEquals(0, serverFrames.get());
     assertEquals(1, setupFrames.get());
@@ -118,14 +114,6 @@
     source.addToReceivedBuffer(metadataPushFrame().retain());
     assertEquals(5, clientFrames.get());
     assertEquals(2, serverFrames.get());
-<<<<<<< HEAD
-    assertEquals(0, setupFrames.get());
-
-    source.addToReceivedBuffer(setupFrame().retain());
-    assertEquals(5, clientFrames.get());
-    assertEquals(2, serverFrames.get());
-=======
->>>>>>> d1e0507c
     assertEquals(1, setupFrames.get());
 
     source.addToReceivedBuffer(resumeFrame().retain());
@@ -161,16 +149,12 @@
         .doOnNext(f -> setupFrames.incrementAndGet())
         .subscribe();
 
-<<<<<<< HEAD
-    source.addToReceivedBuffer(errorFrame(1).retain());
-=======
-    source.addToReceivedBuffer(setupFrame());
+    source.addToReceivedBuffer(setupFrame().retain());
     assertEquals(0, clientFrames.get());
     assertEquals(0, serverFrames.get());
     assertEquals(1, setupFrames.get());
 
-    source.addToReceivedBuffer(errorFrame(1));
->>>>>>> d1e0507c
+    source.addToReceivedBuffer(errorFrame(1).retain());
     assertEquals(1, clientFrames.get());
     assertEquals(0, serverFrames.get());
     assertEquals(1, setupFrames.get());
@@ -203,14 +187,6 @@
     source.addToReceivedBuffer(metadataPushFrame().retain());
     assertEquals(3, clientFrames.get());
     assertEquals(4, serverFrames.get());
-<<<<<<< HEAD
-    assertEquals(0, setupFrames.get());
-
-    source.addToReceivedBuffer(setupFrame().retain());
-    assertEquals(3, clientFrames.get());
-    assertEquals(4, serverFrames.get());
-=======
->>>>>>> d1e0507c
     assertEquals(1, setupFrames.get());
 
     source.addToReceivedBuffer(resumeFrame().retain());
@@ -247,7 +223,7 @@
         .receive()
         .subscribe(bb -> setupFrames.incrementAndGet(), setupError::set);
 
-    source.addToReceivedBuffer(keepAliveFrame());
+    source.addToReceivedBuffer(keepAliveFrame().retain());
 
     assertThat(clientError.get().getMessage())
         .isEqualTo("SETUP or LEASE frame must be received before any others.");
